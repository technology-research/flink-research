--- conflicted
+++ resolved
@@ -50,13 +50,8 @@
 
 				boolean inSameBlockingBin = false;
 				for (int index = 0; index < this.blockingKeys.length && !inSameBlockingBin; index++)
-<<<<<<< HEAD
-					if (this.blockingKeys[index].evaluate(left.getValue().getValue(), this.getContext()).equals(
-						this.blockingKeys[index].evaluate(right.getValue().getValue(), this.getContext())))
-=======
 					if (this.blockingKeys[index].evaluate(left.getValue(), getContext()).equals(
 						this.blockingKeys[index].evaluate(right.getValue(), getContext())))
->>>>>>> 082f89a3
 						inSameBlockingBin = true;
 				if (inSameBlockingBin)
 					this.emitCandidate(left, right);
